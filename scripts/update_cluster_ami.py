--- conflicted
+++ resolved
@@ -139,7 +139,6 @@
         print("❌ No AVAILABLE AMI found.")
         exit(1)
 
-<<<<<<< HEAD
     updated = update_yaml_file_preserve_tags(CLUSTER_YML_PATH, ami_id)
     if updated:
         committed = git_create_branch_and_commit(
@@ -148,12 +147,3 @@
             create_pull_request(BRANCH_NAME)
     else:
         print("✅ File already up to date.")
-=======
-    update_yaml_file_preserve_tags(CLUSTER_YML_PATH, ami_id)
-    committed = git_create_branch_and_commit(
-        CLUSTER_YML_PATH, ami_id, BRANCH_NAME)
-    if committed:
-        create_pull_request(BRANCH_NAME, ami_id)
-# this script is designed to update the AMI ID in a specified YAML file, commit the changes to a new branch, and create a pull request on GitHub. It uses AWS SDK for Python (boto3) to interact with AWS Image Builder and GitHub API for version control operations. Make sure to set the required environment variables before running the script.
-# testable
->>>>>>> fa58e478
