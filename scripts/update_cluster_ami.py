--- conflicted
+++ resolved
@@ -153,8 +153,3 @@
             create_pull_request(BRANCH_NAME)
     else:
         print("✅ File already up to date.")
-<<<<<<< HEAD
-# Adding the comment to avoid confusion
-=======
-# adding cccccccccccccccccccccc
->>>>>>> 40e15ed2
