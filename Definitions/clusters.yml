--- conflicted
+++ resolved
@@ -1,11 +1,6 @@
 !!Version:1
-<<<<<<< HEAD
 PROD_AMI: mi-0515e95e9517096bb
 DEV_AMI: mi-0515e95e9517096bb
-=======
-PROD_AMI: ami-0a174b9853736c3c8
-DEV_AMI: ami-0a174b9853736c3c8
->>>>>>> e22c76e4
 Clusters:
   SomeTestCluster:
     Team: Black Ops
